--- conflicted
+++ resolved
@@ -50,10 +50,6 @@
             help='The task whose fields will be manipulated.',
         )
         known_args, _ = parser.parse_known_args(nohelp=True)
-<<<<<<< HEAD
-        if known_args.wrapper_task:
-            parser.add_task_args(known_args.wrapper_task)
-=======
         try:
             parser.add_task_args(known_args.wrapper_task)
         except RuntimeError:
@@ -61,7 +57,6 @@
                 'The task name cannot be parsed from command-line arguments! '
                 'Task-specific flags will not be added.'
             )
->>>>>>> 4a90df71
 
     def __init__(self, opt: Opt, shared=None):
         if ',' in opt['task']:
