#!/usr/bin/env python3

# Copyright (c) Facebook, Inc. and its affiliates.
# This source code is licensed under the MIT license found in the
# LICENSE file in the root directory of this source tree.

"""
General utilities for helping writing ParlAI unit and integration tests.
"""

import os
import unittest
import contextlib
import tempfile
import shutil
import io
import signal
from typing import Tuple, Dict, Any
from parlai.core.opt import Opt
import parlai.utils.logging as logging
from parlai.utils.io import PathManager


try:
    import torch

    TORCH_AVAILABLE = True
    GPU_AVAILABLE = torch.cuda.device_count() > 0
except ImportError:
    TORCH_AVAILABLE = False
    GPU_AVAILABLE = False

try:
    import torchvision  # noqa: F401

    VISION_AVAILABLE = True
except ImportError:
    VISION_AVAILABLE = False

try:
    import git

    git_ = git.Git()
    GIT_AVAILABLE = True
except ImportError:
    git_ = None
    GIT_AVAILABLE = False

try:
    import subword_nmt  # noqa: F401

    BPE_INSTALLED = True
except ImportError:
    BPE_INSTALLED = False

try:
    import maskrcnn_benchmark  # noqa: F401
    import cv2  # noqa: F401

    DETECTRON_AVAILABLE = True
except ImportError:
    DETECTRON_AVAILABLE = False


def is_this_circleci():
    """
    Return if we are currently running in CircleCI.
    """
    return bool(os.environ.get('CIRCLECI'))


def skipUnlessTorch(testfn, reason='pytorch is not installed'):
    """
    Decorate a test to skip if torch is not installed.
    """
    return unittest.skipUnless(TORCH_AVAILABLE, reason)(testfn)


def skipIfGPU(testfn, reason='Test is CPU-only'):
    """
    Decorate a test to skip if a GPU is available.

    Useful for disabling hogwild tests.
    """
    return unittest.skipIf(GPU_AVAILABLE, reason)(testfn)


def skipUnlessGPU(testfn, reason='Test requires a GPU'):
    """
    Decorate a test to skip if no GPU is available.
    """
    return unittest.skipUnless(GPU_AVAILABLE, reason)(testfn)


def skipUnlessBPE(testfn, reason='Test requires subword NMT'):
    """
    Decorate a test to skip if BPE is not installed.
    """
    return unittest.skipUnless(BPE_INSTALLED, reason)(testfn)


def skipIfCircleCI(testfn, reason='Test disabled in CircleCI'):
    """
    Decorate a test to skip if running on CircleCI.
    """
    return unittest.skipIf(is_this_circleci(), reason)(testfn)


def skipUnlessVision(testfn, reason='torchvision not installed'):
    """
    Decorate a test to skip unless torchvision is installed.
    """
    return unittest.skipUnless(VISION_AVAILABLE, reason)(testfn)


def skipUnlessDetectron(
    testfn, reason='maskrcnn_benchmark and/or opencv not installed'
):
    """
    Decorate a test to skip unless maskrcnn_benchmark and opencv are installed.
    """
    return unittest.skipUnless(DETECTRON_AVAILABLE, reason)(testfn)


class retry(object):
    """
    Decorator for flaky tests. Test is run up to ntries times, retrying on failure.

    :param ntries:
        the number of tries to attempt
    :param log_retry:
        if True, prints to stdout on retry to avoid being seen as "hanging"

    On the last time, the test will simply fail.

    >>> @retry(ntries=10)
    ... def test_flaky(self):
    ...     import random
    ...     self.assertLess(0.5, random.random())
    """

    def __init__(self, ntries=3, log_retry=False):
        self.ntries = ntries
        self.log_retry = log_retry

    def __call__(self, testfn):
        """
        Call testfn(), possibly multiple times on failureException.
        """
        from functools import wraps

        @wraps(testfn)
        def _wrapper(testself, *args, **kwargs):
            for _ in range(self.ntries - 1):
                try:
                    return testfn(testself, *args, **kwargs)
                except testself.failureException:
                    if self.log_retry:
                        logging.debug("Retrying {}".format(testfn))
            # last time, actually throw any errors there may be
            return testfn(testself, *args, **kwargs)

        return _wrapper


def git_ls_files(root=None, skip_nonexisting=True):
    """
    List all files tracked by git.
    """
    filenames = git_.ls_files(root).split('\n')
    if skip_nonexisting:
        filenames = [fn for fn in filenames if PathManager.exists(fn)]
    return filenames


def git_ls_dirs(root=None):
    """
    List all folders tracked by git.
    """
    dirs = set()
    for fn in git_ls_files(root):
        dirs.add(os.path.dirname(fn))
    return list(dirs)


def git_changed_files(skip_nonexisting=True):
    """
    List all the changed files in the git repository.

    :param bool skip_nonexisting:
        If true, ignore files that don't exist on disk. This is useful for
        disregarding files created in master, but don't exist in HEAD.
    """
    fork_point = git_.merge_base('origin/master', 'HEAD').strip()
    filenames = git_.diff('--name-only', fork_point).split('\n')
    if skip_nonexisting:
        filenames = [fn for fn in filenames if PathManager.exists(fn)]
    return filenames


def git_commit_messages():
    """
    Output each commit message between here and master.
    """
    fork_point = git_.merge_base('origin/master', 'HEAD').strip()
    messages = git_.log(fork_point + '..HEAD')
    return messages


def is_new_task_filename(filename):
    """
    Check if a given filename counts as a new task.

    Used in tests and test triggers, and only here to avoid redundancy.
    """
    return (
        'parlai/tasks' in filename
        and 'README' not in filename
        and 'task_list.py' not in filename
    )


@contextlib.contextmanager
def capture_output():
    """
    Suppress all logging output into a single buffer.

    Use as a context manager.

    >>> with capture_output() as output:
    ...     print('hello')
    >>> output.getvalue()
    'hello'
    """
    sio = io.StringIO()
    with contextlib.redirect_stdout(sio), contextlib.redirect_stderr(sio):
        yield sio


@contextlib.contextmanager
def tempdir():
    """
    Create a temporary directory.

    Use as a context manager so the directory is automatically cleaned up.

    >>> with tempdir() as tmpdir:
    ...    print(tmpdir)  # prints a folder like /tmp/randomname
    """
    d = tempfile.mkdtemp()
    yield d
    shutil.rmtree(d)


@contextlib.contextmanager
def timeout(time: int = 30):
    """
    Raise a timeout if a function does not return in time `time`.

    Use as a context manager, so that the signal class can reset it's alarm for
    `SIGALARM`

    :param int time:
        Time in seconds to wait for timeout. Default is 30 seconds.
    """
    assert time >= 0, 'Time specified in timeout must be nonnegative.'

    def _handler(signum, frame):
        raise TimeoutError

    signal.signal(signal.SIGALRM, _handler)
    signal.alarm(time)

    try:
        yield
    except TimeoutError as e:
        raise e
    finally:
        signal.signal(signal.SIGALRM, signal.SIG_IGN)


def _forced_parse(parser, opt):
    parser.set_params(**opt)
    parser.set_params(log_every_n_sec=10)
    popt = parser.parse_args([], print_args=False)
    # in some rare cases, like for instance if the model class also
    # overrides its default params, the params override will not
    # be taken into account.
    for k, v in opt.items():
        popt[k] = v
    return popt


def train_model(opt: Opt) -> Tuple[Dict[str, Any], Dict[str, Any]]:
    """
    Run through a TrainLoop.

    If model_file is not in opt, then this helper will create a temporary
    directory to store the model, dict, etc.

    :return: (valid_results, test_results)
    :rtype: (dict, dict)
    """
    import parlai.scripts.train_model as tms

    with tempdir() as tmpdir:
        if 'model_file' not in opt:
            opt['model_file'] = os.path.join(tmpdir, 'model')
        if 'dict_file' not in opt:
            opt['dict_file'] = os.path.join(tmpdir, 'model.dict')
<<<<<<< HEAD
        parser = tms.setup_args()
        popt = _forced_parse(parser, opt)
        tl = tms.TrainLoop(popt)
        valid, test = tl.train()
=======
        # Parse verification
        valid, test = tms.TrainModel.main(**opt)
>>>>>>> 0ece6eb4

    return valid, test


<<<<<<< HEAD
def distributed_train_model(opt: Opt) -> Tuple[Dict[str, Any], Dict[str, Any]]:
    """
    Run through a Distributed TrainLoop.

    If model_file is not in opt, then this helper will create a temporary
    directory to store the model, dict, etc.

    :return: (valid_results, test_results)
    :rtype: (dict, dict)
    """
    import parlai.scripts.build_dict as build_dict
    import parlai.scripts.multiprocessing_train as mp_train

    with tempdir() as tmpdir:
        if 'model_file' not in opt:
            opt['model_file'] = os.path.join(tmpdir, 'model')
        if 'dict_file' not in opt:
            opt['dict_file'] = os.path.join(tmpdir, 'model.dict')

        parser = mp_train.setup_args()
        popt = _forced_parse(parser, opt)

        # we need a prebuilt dictionary
        parser = build_dict.setup_args()
        build_dict.build_dict(popt)

        valid, test = mp_train.launch_and_train(popt, 31338)

    return (valid, test)


def eval_model(opt, skip_valid=False, skip_test=False, valid_datatype=None):
=======
def eval_model(
    opt, skip_valid=False, skip_test=False, valid_datatype='valid', test_datatype='test'
):
>>>>>>> 0ece6eb4
    """
    Run through an evaluation loop.

    :param opt:
        Any non-default options you wish to set.
    :param bool skip_valid:
        If true skips the valid evaluation, and the first return value will be None.
    :param bool skip_test:
        If true skips the test evaluation, and the second return value will be None.
    :param str valid_datatype:
        If custom datatype required for valid, e.g. train:evalmode, specify here

    :return: (valid_results, test_results)
    :rtype: (dict, dict)

    If model_file is not in opt, then this helper will create a temporary directory
    to store the model files, and clean up afterwards. You can keep the directory
    by disabling autocleanup
    """
    import parlai.scripts.eval_model as ems

    if opt.get('model_file') and not opt.get('dict_file'):
        opt['dict_file'] = opt['model_file'] + '.dict'

    opt['datatype'] = 'valid' if valid_datatype is None else valid_datatype
    valid = None if skip_valid else ems.EvalModel.main(**opt)
    opt['datatype'] = 'test' if test_datatype is None else test_datatype
    test = None if skip_test else ems.EvalModel.main(**opt)

    return valid, test


def display_data(opt):
    """
    Run through a display data run.

    :return: (stdout_train, stdout_valid, stdout_test)
    :rtype: (str, str, str)
    """
    import parlai.scripts.display_data as dd

    parser = dd.setup_args()
    parser.set_params(**opt)
    popt = parser.parse_args([])

    with capture_output() as train_output:
        popt['datatype'] = 'train:stream'
        dd.display_data(popt)
    with capture_output() as valid_output:
        popt['datatype'] = 'valid:stream'
        dd.display_data(popt)
    with capture_output() as test_output:
        popt['datatype'] = 'test:stream'
        dd.display_data(popt)

    return (train_output.getvalue(), valid_output.getvalue(), test_output.getvalue())


def display_model(opt) -> Tuple[str, str, str]:
    """
    Run display_model.py.

    :return: (stdout_train, stdout_valid, stdout_test)
    """
    import parlai.scripts.display_model as dm

    parser = dm.setup_args()
    parser.set_params(**opt)
    popt = parser.parse_args([])
    with capture_output() as train_output:
        # evalmode so that we don't hit train_step
        popt['datatype'] = 'train:evalmode:stream'
        dm.display_model(popt)
    with capture_output() as valid_output:
        popt['datatype'] = 'valid:stream'
        dm.display_model(popt)
    with capture_output() as test_output:
        popt['datatype'] = 'test:stream'
        dm.display_model(popt)
    return (train_output.getvalue(), valid_output.getvalue(), test_output.getvalue())


class AutoTeacherTest:
    def _run_display_data(self, datatype, **kwargs):
        import parlai.scripts.display_data as dd

        dd.DisplayData.main(
            task=self.task, datatype=datatype, display_verbose=True, **kwargs
        )

    def test_train(self):
        """
        Test --datatype train.
        """
        return self._run_display_data('train')

    def test_train_stream(self):
        """
        Test --datatype train:stream.
        """
        return self._run_display_data('train:stream')

    def test_train_stream_ordered(self):
        """
        Test --datatype train:stream:ordered.
        """
        return self._run_display_data('train:stream:ordered')

    def test_valid(self):
        """
        Test --datatype valid.
        """
        return self._run_display_data('valid')

    def test_valid_stream(self):
        """
        Test --datatype valid:stream.
        """
        return self._run_display_data('valid:stream')

    def test_test(self):
        """
        Test --datatype test.
        """
        return self._run_display_data('test')

    def test_test_stream(self):
        """
        Test --datatype test:stream.
        """
        return self._run_display_data('test:stream')

    def test_bs2_train(self):
        """
        Test --datatype train.
        """
        return self._run_display_data('train', batchsize=2)

    def test_bs2_train_stream(self):
        """
        Test --datatype train:stream.
        """
        return self._run_display_data('train:stream', batchsize=2)

    def test_bs2_train_stream_ordered(self):
        """
        Test --datatype train:stream:ordered.
        """
        return self._run_display_data('train:stream:ordered', batchsize=2)

    def test_bs2_valid(self):
        """
        Test --datatype valid.
        """
        return self._run_display_data('valid', batchsize=2)

    def test_bs2_valid_stream(self):
        """
        Test --datatype valid:stream.
        """
        return self._run_display_data('valid:stream', batchsize=2)

    def test_bs2_test(self):
        """
        Test --datatype test.
        """
        return self._run_display_data('test', batchsize=2)

    def test_bs2_test_stream(self):
        """
        Test --datatype test:stream.
        """
        return self._run_display_data('test:stream', batchsize=2)<|MERGE_RESOLUTION|>--- conflicted
+++ resolved
@@ -308,20 +308,12 @@
             opt['model_file'] = os.path.join(tmpdir, 'model')
         if 'dict_file' not in opt:
             opt['dict_file'] = os.path.join(tmpdir, 'model.dict')
-<<<<<<< HEAD
-        parser = tms.setup_args()
-        popt = _forced_parse(parser, opt)
-        tl = tms.TrainLoop(popt)
-        valid, test = tl.train()
-=======
         # Parse verification
         valid, test = tms.TrainModel.main(**opt)
->>>>>>> 0ece6eb4
 
     return valid, test
 
 
-<<<<<<< HEAD
 def distributed_train_model(opt: Opt) -> Tuple[Dict[str, Any], Dict[str, Any]]:
     """
     Run through a Distributed TrainLoop.
@@ -353,12 +345,9 @@
     return (valid, test)
 
 
-def eval_model(opt, skip_valid=False, skip_test=False, valid_datatype=None):
-=======
 def eval_model(
     opt, skip_valid=False, skip_test=False, valid_datatype='valid', test_datatype='test'
 ):
->>>>>>> 0ece6eb4
     """
     Run through an evaluation loop.
 
