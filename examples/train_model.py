# Copyright (c) 2017-present, Facebook, Inc.
# All rights reserved.
# This source code is licensed under the BSD-style license found in the
# LICENSE file in the root directory of this source tree. An additional grant
# of patent rights can be found in the PATENTS file in the same directory.
"""Train a model.

After training, computes validation and test error.

Run with, e.g.:

python examples/train_model.py -m ir_baseline -t dialog_babi:Task:1 -mf /tmp/model

..or..

python examples/train_model.py -m seq2seq -t babi:Task10k:1 -mf '/tmp/model' -bs 32 -lr 0.5 -hs 128

..or..

python examples/train_model.py -m drqa -t babi:Task10k:1 -mf /tmp/model -bs 10

TODO List:
- More logging (e.g. to files), make things prettier.
"""

from parlai.core.agents import create_agent
from parlai.core.worlds import create_task
from parlai.core.params import ParlaiParser
from parlai.core.utils import Timer
from parlai.core.metrics import compute_time_metrics
import build_dict
import math

def setup_args():
    parser = ParlaiParser(True, True)
    train = parser.add_argument_group('Training Loop Arguments')
    train.add_argument('-et', '--evaltask',
                       help=('task to use for valid/test (defaults to the '
                             'one used for training if not set)'))
    train.add_argument('-d', '--display-examples',
                       type='bool', default=False)
    train.add_argument('-e', '--num-epochs', type=float, default=-1)
    train.add_argument('-ttim', '--max-train-time',
                       type=float, default=-1)
    train.add_argument('-ltim', '--log-every-n-secs',
                       type=float, default=2)
    train.add_argument('-vtim', '--validation-every-n-secs',
                       type=float, default=-1)
    train.add_argument('-stim', '--save-every-n-secs',
                       type=float, default=-1)
    train.add_argument('-vme', '--validation-max-exs',
                       type=int, default=-1,
                       help='max examples to use during validation (default '
                            '-1 uses all)')
    train.add_argument('-vp', '--validation-patience',
                       type=int, default=10,
                       help=('number of iterations of validation where result'
                             ' does not improve before we stop training'))
    train.add_argument('-vmt', '--validation-metric', default='accuracy',
                       help='key into report table for selecting best '
                            'validation')
    train.add_argument('-vcut', '--validation-cutoff',
                       type=float, default=1.0,
                       help='value at which training will stop if exceeded by '
                            'training metric')
    train.add_argument('-dbf', '--dict-build-first',
                       type='bool', default=True,
                       help='build dictionary first before training agent')
    return parser

def run_eval(agent, opt, datatype, max_exs=-1, write_log=False, valid_world=None):
    """Eval on validation/test data.
    - Agent is the agent to use for the evaluation.
    - opt is the options that specific the task, eval_task, etc
    - datatype is the datatype to use, such as "valid" or "test"
    - write_log specifies to write metrics to file if the model_file is set
    - max_exs limits the number of examples if max_exs > 0
    - valid_world can be an existing world which will be reset instead of reinitialized
    """
    print('[ running eval: ' + datatype + ' ]')
    if 'stream' in opt['datatype']:
        datatype += ':stream'
    opt['datatype'] = datatype
    if opt.get('evaltask'):
        opt['task'] = opt['evaltask']

    if valid_world is None:
        valid_world = create_task(opt, agent)
    else:
        valid_world.reset()
    cnt = 0
    while not valid_world.epoch_done():
        valid_world.parley()
        if cnt == 0 and opt['display_examples']:
            print(valid_world.display() + '\n~~')
            print(valid_world.report())
        cnt += opt['batchsize']
        if max_exs > 0 and cnt >= max_exs:
            # note this max_exs is approximate--some batches won't always be
            # full depending on the structure of the data
            break
    valid_report = valid_world.report()

    metrics = datatype + ':' + str(valid_report)
    print(metrics)
    if write_log and opt['model_file']:
        # Write out metrics
        f = open(opt['model_file'] + '.' + datatype, 'a+')
        f.write(metrics + '\n')
        f.close()

    return valid_report, valid_world


class TrainLoop():
    def __init__(self, parser):
        opt = parser.parse_args()
        # Possibly build a dictionary (not all models do this).
        if opt['dict_build_first'] and 'dict_file' in opt:
            if opt['dict_file'] is None and opt.get('model_file'):
                opt['dict_file'] = opt['model_file'] + '.dict'
            print("[ building dictionary first... ]")
            build_dict.build_dict(opt)
        # Create model and assign it to the specified task
        self.agent = create_agent(opt)
        self.world = create_task(opt, self.agent)
        self.train_time = Timer()
        self.validate_time = Timer()
        self.log_time = Timer()
        self.save_time = Timer()
        print('[ training... ]')
        self.parleys = 0
        self.max_num_epochs = opt['num_epochs'] if opt['num_epochs'] > 0 else float('inf')
        self.max_train_time = opt['max_train_time'] if opt['max_train_time'] > 0 else float('inf')
        self.log_every_n_secs = opt['log_every_n_secs'] if opt['log_every_n_secs'] > 0 else float('inf')
        self.val_every_n_secs = opt['validation_every_n_secs'] if opt['validation_every_n_secs'] > 0 else float('inf')
        self.save_every_n_secs = opt['save_every_n_secs'] if opt['save_every_n_secs'] > 0 else float('inf')
        self.best_valid = 0
        self.impatience = 0
        self.saved = False
        self.valid_world = None
        self.opt = opt

    def validate(self):
        opt = self.opt
        valid_report, self.valid_world = run_eval(
            self.agent, opt, 'valid', opt['validation_max_exs'],
            valid_world=self.valid_world)
        if valid_report[opt['validation_metric']] > self.best_valid:
            self.best_valid = valid_report[opt['validation_metric']]
            self.impatience = 0
            print('[ new best {}: {} ]'.format(
                opt['validation_metric'], self.best_valid))
            self.world.save_agents()
            self.saved = True
            if opt['validation_metric'] == 'accuracy' and self.best_valid >= opt['validation_cutoff']:
                print('[ task solved! stopping. ]')
                return True
        else:
            self.impatience += 1
            print('[ did not beat best {}: {} impatience: {} ]'.format(
                    opt['validation_metric'], round(self.best_valid, 4),
                    self.impatience))
        self.validate_time.reset()
        if opt['validation_patience'] > 0 and self.impatience >= opt['validation_patience']:
            print('[ ran out of patience! stopping training. ]')
            return True
        return False

    def log(self):
        opt = self.opt
        if opt['display_examples']:
            print(self.world.display() + '\n~~')
        logs = []
        # get report
        if hasattr(self.agent, 'report'):
            train_report = self.agent.report()
            self.agent.reset_metrics()
        else:
            train_report = self.world.report(compute_time=True)
            self.world.reset_metrics()

        # time elapsed
        logs.append('time:{}s'.format(math.floor(self.train_time.time())))
        logs.append('parleys:{}'.format(self.parleys))

        if 'time_left' in train_report:
            logs.append('time_left:{}s'.format(
                         math.floor(train_report.pop('time_left', ""))))
        if 'num_epochs' in train_report:
            logs.append('num_epochs:{}'.format(
                         train_report.pop('num_epochs', '')))
        log = '[ {} ] {}'.format(' '.join(logs), train_report)
        print(log)
        self.log_time.reset()

    def train(self):
        opt = self.opt
        world = self.world
        with world:
            while True:
                world.parley()
                self.parleys += 1

<<<<<<< HEAD
                if opt['numthreads'] > 1 and (self.parleys)%100 == 0:
                    world.synchronize()
                if world.get_total_epochs() >= self.max_num_epochs:
=======
                if world_done:
                    self.log()
>>>>>>> bab24576
                    print('[ num_epochs completed:{} time elapsed:{}s ]'.format(
                        self.max_num_epochs, self.train_time.time()))
                    break
                if self.train_time.time() > self.max_train_time:
                    print('[ max_train_time elapsed:{}s ]'.format(self.train_time.time()))
                    break
                if self.log_time.time() > self.log_every_n_secs:
                    self.log()
                if self.validate_time.time() > self.val_every_n_secs:
                    stop_training = self.validate()
                    if stop_training:
                        break
                if self.save_time.time() > self.save_every_n_secs:
                    print("[ saving model: " + opt['model_file'] + " ]")
                    world.save_agents()
                    self.save_time.reset()

        if not self.saved:
            # save agent
            world.save_agents()
        elif opt.get('model_file'):
            # reload best validation model
            self.agent = create_agent(opt)

        _rep, wrld = run_eval(self.agent, opt, 'valid', write_log=True)
        wrld.shutdown()  # may need to shut down threads, remote connections
        _rep, wrld = run_eval(self.agent, opt, 'test', write_log=True)
        wrld.shutdown()  # may need to shut down threads, remote connections


if __name__ == '__main__':
    TrainLoop(setup_args()).train()
    print()<|MERGE_RESOLUTION|>--- conflicted
+++ resolved
@@ -201,15 +201,9 @@
             while True:
                 world.parley()
                 self.parleys += 1
-
-<<<<<<< HEAD
-                if opt['numthreads'] > 1 and (self.parleys)%100 == 0:
-                    world.synchronize()
+                
                 if world.get_total_epochs() >= self.max_num_epochs:
-=======
-                if world_done:
                     self.log()
->>>>>>> bab24576
                     print('[ num_epochs completed:{} time elapsed:{}s ]'.format(
                         self.max_num_epochs, self.train_time.time()))
                     break
